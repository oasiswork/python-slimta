# Copyright (c) 2012 Ian C. Good
#
# Permission is hereby granted, free of charge, to any person obtaining a copy
# of this software and associated documentation files (the "Software"), to deal
# in the Software without restriction, including without limitation the rights
# to use, copy, modify, merge, publish, distribute, sublicense, and/or sell
# copies of the Software, and to permit persons to whom the Software is
# furnished to do so, subject to the following conditions:
#
# The above copyright notice and this permission notice shall be included in
# all copies or substantial portions of the Software.
#
# THE SOFTWARE IS PROVIDED "AS IS", WITHOUT WARRANTY OF ANY KIND, EXPRESS OR
# IMPLIED, INCLUDING BUT NOT LIMITED TO THE WARRANTIES OF MERCHANTABILITY,
# FITNESS FOR A PARTICULAR PURPOSE AND NONINFRINGEMENT. IN NO EVENT SHALL THE
# AUTHORS OR COPYRIGHT HOLDERS BE LIABLE FOR ANY CLAIM, DAMAGES OR OTHER
# LIABILITY, WHETHER IN AN ACTION OF CONTRACT, TORT OR OTHERWISE, ARISING FROM,
# OUT OF OR IN CONNECTION WITH THE SOFTWARE OR THE USE OR OTHER DEALINGS IN
# THE SOFTWARE.
#

"""Implements an |Edge| that receives messages with the HTTP protocol. WSGI_ is
a Python specification for defining communication between web servers and the
application.

The resulting edge can be used by any HTTP client, like curl::

    $ curl -v -X POST -H 'Content-Type: message/rfc822' \\
           --data-binary @test.eml \\
           -H 'X-Envelope-Sender: c2VuZGVyQGV4YW1wbGUuY29t' \\
           -H 'X-Envelope-Recipient: cmVjaXBpZW50QGV4YW1wbGUuY29t' \\
           http://localhost:8080/
    * About to connect() to localhost port 8080 (#0)
    *   Trying 127.0.0.1...
    * Connected to localhost (127.0.0.1) port 8080 (#0)
    > POST / HTTP/1.1
    > User-Agent: curl/7.29.0
    > Host: localhost:8080
    > Accept: */*
    > Content-Type: message/rfc822
    > X-Envelope-Sender: c2VuZGVyQGV4YW1wbGUuY29t
    > X-Envelope-Recipient: cmVjaXBpZW50QGV4YW1wbGUuY29t
    > Content-Length: 99
    >
    * upload completely sent off: 99 out of 99 bytes
    < HTTP/1.1 200 OK
    < X-Smtp-Reply: 250; message="2.6.0 Message accepted for delivery"
    < Date: Mon, 29 Jul 2013 20:11:55 GMT
    < Content-Length: 0
    <
    * Connection #0 to host localhost left intact

.. _WSGI: http://wsgi.readthedocs.org/en/latest/
.. _variables: http://www.python.org/dev/peps/pep-0333/#environ-variables

"""

from __future__ import absolute_import

import sys
import re
from base64 import b64decode
from wsgiref.headers import Headers

import gevent
from gevent.pywsgi import WSGIServer
from gevent import monkey; monkey.patch_all()
from dns import resolver, reversename
from dns.exception import DNSException

from slimta.logging import log_exception
from slimta.http.wsgi import WsgiServer
from slimta.envelope import Envelope
from slimta.smtp.reply import Reply
from slimta.queue import QueueError
from slimta.relay import RelayError
from . import Edge

<<<<<<< HEAD
__all__ = ['WsgiEdge', 'WsgiResponse', 'WsgiValidators']

log = logging.getHttpLogger(__name__)
=======
__all__ = ['WsgiResponse', 'WsgiEdge', 'WsgiValidators']
>>>>>>> c3d00108


class WsgiResponse(Exception):
    """This exception can be explicitly raised to end the WSGI request and
    return the given response.

    :param status: The HTTP status string to return, e.g. ``200 OK``.
    :param headers: List of ``(name, value)`` header tuples to return.
    :param data: Optional raw data string to return.

    """

    def __init__(self, status, headers=None, data=None):
        super(WsgiResponse, self).__init__(status)
        self.status = status
        self.headers = headers or []
        self.data = data or []


def _header_name_to_cgi(name):
    return 'HTTP_{0}'.format(name.upper().replace('-', '_'))


def _build_http_response(smtp_reply):
    code = smtp_reply.code
    headers = []
    info = {'message': smtp_reply.message}
    if smtp_reply.command:
        info['command'] = smtp_reply.command
    Headers(headers).add_header('X-Smtp-Reply', code, **info)
    if code.startswith('2'):
        return WsgiResponse('200 OK', headers)
    elif code.startswith('4'):
        return WsgiResponse('503 Service Unavailable', headers)
    elif code == '535':
        return WsgiResponse('401 Unauthorized', headers)
    else:
        return WsgiResponse('500 Internal Server Error', headers)


class WsgiEdge(Edge, WsgiServer):
    """This class is intended to be instantiated and used as an app on top of a
    WSGI server engine such as :class:`gevent.pywsgi.WSGIServer`. It will only
    acccept ``POST`` requests that provide a ``message/rfc822`` payload.

    :param queue: |Queue| object used by :meth:`.handoff()` to ensure the
                  envelope is properly queued before acknowledged by the edge
                  service.
    :param hostname: String identifying the local machine. See |Edge| for more
                     details.
    :param validator_class: A class inherited from :class:`WsgiValidators` whose
                            methods will be executed on various request headers
                            to validate the request.
    :param uri_pattern: If given, only URI paths that match the given pattern
                        will be allowed.
    :type uri_pattern: :py:class:`~re.RegexObject` or string

    """

    split_pattern = re.compile(r'\s*[,;]\s*')

    #: The header name that clients will use to provide the envelope sender
    #: address.
    sender_header = 'X-Envelope-Sender'

    #: The header name that clients will use to provide the envelope recipient
    #: addresses. This header may be given multiple times, for each recipient.
    rcpt_header = 'X-Envelope-Recipient'

    #: The header name that clients will use to provide the EHLO identifier
    #: string, as in an SMTP session.
    ehlo_header = 'X-Ehlo'

    def __init__(self, queue, hostname=None, validator_class=None,
                       uri_pattern=None):
        super(WsgiEdge, self).__init__(queue, hostname)
        self.validator_class = validator_class
        if isinstance(uri_pattern, basestring):
            self.uri_pattern = re.compile(uri_pattern)
        else:
            self.uri_pattern = uri_pattern

    def __call__(self, environ, start_response):
        self._trigger_ptr_lookup(environ)
        try:
            self._validate_request(environ)
            env = self._get_envelope(environ)
            self._add_envelope_extras(environ, env)
            self._enqueue_envelope(env)
        except WsgiResponse as res:
            start_response(res.status, res.headers)
            return res.data
        except Exception as exc:
            log_exception(__name__)
            msg = '{0!s}\n'.format(exc)
            headers = [('Content-Length', len(msg)),
                       ('Content-Type', 'text/plain')]
            start_response('500 Internal Server Error', headers)
            return [msg]
        finally:
            environ['slimta.ptr_lookup_thread'].kill(block=False)

    def _validate_request(self, environ):
        if self.uri_pattern:
            path = environ.get('PATH_INFO', '')
            if not re.match(self.uri_pattern, path):
                raise WsgiResponse('404 Not Found')
        method = environ['REQUEST_METHOD'].upper()
        if method != 'POST':
            headers = [('Allow', 'POST')]
            raise WsgiResponse('405 Method Not Allowed', headers)
        ctype = environ.get('CONTENT_TYPE', 'message/rfc822')
        if ctype != 'message/rfc822':
            raise WsgiResponse('415 Unsupported Media Type')
        if self.validator_class:
            self._run_validators(environ)

    def _run_validators(self, environ):
        validators = self.validator_class(environ)
        validators.validate_ehlo(self._get_ehlo(environ))
        validators.validate_sender(self._get_sender(environ))
        recipients = self._get_recipients(environ)
        for rcpt in recipients:
            validators.validate_recipient(rcpt)
        for name in validators.custom_headers:
            cgi_name = _header_name_to_cgi(name)
            validators.validate_custom(name, environ.get(cgi_name))

    def _ptr_lookup(self, environ):
        ip = environ.get('REMOTE_ADDR', '0.0.0.0')
        ptraddr = reversename.from_address(ip)
        try:
            answers = resolver.query(ptraddr, 'PTR')
        except DNSException:
            answers = []
        try:
            environ['slimta.reverse_address'] = str(answers[0])
        except IndexError:
            pass

    def _trigger_ptr_lookup(self, environ):
        thread = gevent.spawn(self._ptr_lookup, environ)
        environ['slimta.ptr_lookup_thread'] = thread

    def _get_sender(self, environ):
        sender_header = _header_name_to_cgi(self.sender_header)
        return b64decode(environ.get(sender_header, ''))

    def _get_recipients(self, environ):
        rcpt_header = _header_name_to_cgi(self.rcpt_header)
        rcpts_raw = environ.get(rcpt_header, None)
        if not rcpts_raw:
            return []
        rcpts_split = self.split_pattern.split(rcpts_raw)
        return [b64decode(rcpt_b64) for rcpt_b64 in rcpts_split]

    def _get_ehlo(self, environ):
        ehlo_header = _header_name_to_cgi(self.ehlo_header)
        default = '[{0}]'.format(environ.get('REMOTE_ADDR', 'unknown'))
        return environ.get(ehlo_header, default)

    def _get_envelope(self, environ):
        sender = self._get_sender(environ)
        recipients = self._get_recipients(environ)
        env = Envelope(sender, recipients)

        content_length = int(environ.get('CONTENT_LENGTH', 0))
        data = environ['wsgi.input'].read(content_length)
        env.parse(data)
        return env

    def _add_envelope_extras(self, environ, env):
        env.client['ip'] = environ.get('REMOTE_ADDR', 'unknown')
        env.client['host'] = environ.get('slimta.reverse_address', None)
        env.client['name'] = self._get_ehlo(environ)
        env.client['protocol'] = environ.get('wsgi.url_scheme', 'http').upper()

    def _enqueue_envelope(self, env):
        results = self.handoff(env)
        if isinstance(results[0][1], QueueError):
            reply = Reply('550', '5.6.0 Error queuing message')
            raise _build_http_response(reply)
        elif isinstance(results[0][1], RelayError):
            relay_reply = results[0][1].reply
            raise _build_http_response(relay_reply)
        reply = Reply('250', '2.6.0 Message accepted for delivery')
        raise _build_http_response(reply)


class WsgiValidators(object):
    """Base class for implementing WSGI request validation. Instances will be
    created for each WSGI request.

    To terminate the current WSGI request with a response, raise the
    :exc:`WsgiResponse` exception from with the validator methods.

    :param environ: The environment variables_ for the current session.

    """

    #: A static list of headers that should be passed in to
    #: :meth:`validate_custom()`.
    custom_headers = []

    def __init__(self, environ):
        #: Stores the environment variables_ for the current session.
        self.environ = environ

    def validate_ehlo(self, ehlo):
        """Override this method to validate the EHLO string passed in by the
        client in the ``X-Ehlo`` (or equivalent) header.

        :param ehlo: The value of the EHLO header.

        """
        pass

    def validate_sender(self, sender):
        """Override this method to validate the sender address passed in by the
        client in the ``X-Envelope-Sender`` (or equivalent) header.

        :param sender: The decoded value of the sender header.

        """
        pass

    def validate_recipient(self, recipient):
        """Override this method to validate each recipient address passed in by
        the client in the ``X-Envelope-Recipient`` (or equivalent) headers. This
        method will be called for each occurence of the header.

        :param recipient: The decoded value of one recipient header.

        """
        pass

    def validate_custom(self, name, value):
        """Override this method to validate custom headers sent in by the
        client. This method will be called exactly once for each header listed
        in the :attr:`custom_headers` class attribute.

        :param name: The name of the header.
        :param value: The raw value of the header, or ``None`` if the client did
                      not provide the header.

        """
        pass


# vim:et:fdm=marker:sts=4:sw=4:ts=4<|MERGE_RESOLUTION|>--- conflicted
+++ resolved
@@ -76,13 +76,7 @@
 from slimta.relay import RelayError
 from . import Edge
 
-<<<<<<< HEAD
-__all__ = ['WsgiEdge', 'WsgiResponse', 'WsgiValidators']
-
-log = logging.getHttpLogger(__name__)
-=======
 __all__ = ['WsgiResponse', 'WsgiEdge', 'WsgiValidators']
->>>>>>> c3d00108
 
 
 class WsgiResponse(Exception):
